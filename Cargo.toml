[package]
authors = ["Jorge Aparicio <jorge@japaric.io>"]
categories = ["asynchronous", "embedded", "no-std"]
description = "Minimal non-blocking I/O layer"
keywords = ["await", "futures", "IO"]
license = "MIT OR Apache-2.0"
name = "nb"
<<<<<<< HEAD
repository = "https://github.com/rust-embedded/nb"
homepage = "https://github.com/rust-embedded/nb"
documentation = "https://docs.rs/nb"
readme = "README.md"
version = "0.1.1"
edition = "2018"
=======
repository = "https://github.com/japaric/nb"
version = "0.1.2"

[features]
unstable = []

[dev-dependencies]
futures = "0.1.17"
>>>>>>> 67d7226d
<|MERGE_RESOLUTION|>--- conflicted
+++ resolved
@@ -5,20 +5,9 @@
 keywords = ["await", "futures", "IO"]
 license = "MIT OR Apache-2.0"
 name = "nb"
-<<<<<<< HEAD
 repository = "https://github.com/rust-embedded/nb"
 homepage = "https://github.com/rust-embedded/nb"
 documentation = "https://docs.rs/nb"
 readme = "README.md"
-version = "0.1.1"
-edition = "2018"
-=======
-repository = "https://github.com/japaric/nb"
 version = "0.1.2"
-
-[features]
-unstable = []
-
-[dev-dependencies]
-futures = "0.1.17"
->>>>>>> 67d7226d
+edition = "2018"